--- conflicted
+++ resolved
@@ -4,14 +4,10 @@
 
 ## Installation
 
-<<<<<<< HEAD
-Before you can use this tool, you will need [watchman](https://facebook.github.io/watchman/docs/install.html) installed.
-If you are on OS X, `brew` install will install it for you.
+The heavy lifting of this tool is handled by Facebook's `watchman` utilty, so you will need [watchman](https://facebook.github.io/watchman/docs/install.html) installed.
+The Homebrew and Habitat installers will handle installing this depencency for you, so you will only need to do this if you are building from source.
 
-Install the tool:
-=======
 ### Via Homebrew
->>>>>>> f068b657
 
 [Homebrew](https://brew.sh/) is the recommended way to install in Mac environments:
 
